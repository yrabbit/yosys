--- conflicted
+++ resolved
@@ -715,13 +715,10 @@
 	+cd tests/arch && bash run-test.sh
 	+cd tests/ice40 && bash run-test.sh $(SEEDOPT)
 	+cd tests/rpc && bash run-test.sh
-<<<<<<< HEAD
 	+cd tests/efinix && bash run-test.sh $(SEEDOPT)
-=======
 	+cd tests/anlogic && bash run-test.sh $(SEEDOPT)
 	+cd tests/ecp5 && bash run-test.sh $(SEEDOPT)
 	+cd tests/xilinx && bash run-test.sh $(SEEDOPT)
->>>>>>> ab4899a2
 	@echo ""
 	@echo "  Passed \"make test\"."
 	@echo ""
